<?php

namespace Doctrine\Tests\ORM\Query;

use Doctrine\ORM\Query;

require_once __DIR__ . '/../../TestInit.php';

class SelectSqlGenerationTest extends \Doctrine\Tests\OrmTestCase
{
    private $_em;

    protected function setUp()
    {
        $this->_em = $this->_getTestEntityManager();
    }

    /**
     * Assert a valid SQL generation.
     * 
     * @param string $dqlToBeTested
     * @param string $sqlToBeConfirmed
     * @param array $queryHints
     * @param array $queryParams 
     */
    public function assertSqlGeneration($dqlToBeTested, $sqlToBeConfirmed, array $queryHints = array(), array $queryParams = array())
    {
        try {
            $query = $this->_em->createQuery($dqlToBeTested);

            foreach ($queryParams AS $name => $value) {
                $query->setParameter($name, $value);
            }

            $query->setHint(Query::HINT_FORCE_PARTIAL_LOAD, true)
                    ->useQueryCache(false);
            
            foreach ($queryHints AS $name => $value) {
                $query->setHint($name, $value);
            }

            parent::assertEquals($sqlToBeConfirmed, $query->getSql());
            $query->free();
        } catch (\Exception $e) {
            $this->fail($e->getMessage());
        }
    }

    /**
     * Asser an invalid SQL generation.
     *
     * @param string $dqlToBeTested
     * @param string $expectedException
     * @param array $queryHints
     * @param array $queryParams
     */
    public function assertInvalidSqlGeneration($dqlToBeTested, $expectedException, array $queryHints = array(), array $queryParams = array())
    {
        $this->setExpectedException($expectedException);

        $query = $this->_em->createQuery($dqlToBeTested);

        foreach ($queryParams AS $name => $value) {
            $query->setParameter($name, $value);
        }

        $query->setHint(Query::HINT_FORCE_PARTIAL_LOAD, true)
                ->useQueryCache(false);

        foreach ($queryHints AS $name => $value) {
            $query->setHint($name, $value);
        }

        $sql = $query->getSql();
        $query->free();

        // If we reached here, test failed
        $this->fail($sql);
    }


    public function testSupportsSelectForAllFields()
    {
        $this->assertSqlGeneration(
            'SELECT u FROM Doctrine\Tests\Models\CMS\CmsUser u',
            'SELECT c0_.id AS id0, c0_.status AS status1, c0_.username AS username2, c0_.name AS name3 FROM cms_users c0_'
        );
    }

    public function testSupportsSelectForOneField()
    {
        $this->assertSqlGeneration(
            'SELECT u.id FROM Doctrine\Tests\Models\CMS\CmsUser u',
            'SELECT c0_.id AS id0 FROM cms_users c0_'
        );
    }

    public function testSupportsSelectForOneNestedField()
    {
        $this->assertSqlGeneration(
            'SELECT u.id FROM Doctrine\Tests\Models\CMS\CmsArticle a JOIN a.user u',
            'SELECT c0_.id AS id0 FROM cms_articles c1_ INNER JOIN cms_users c0_ ON c1_.user_id = c0_.id'
        );
    }

    public function testSupportsSelectForAllNestedField()
    {
        $this->assertSqlGeneration(
            'SELECT a FROM Doctrine\Tests\Models\CMS\CmsArticle a JOIN a.user u ORDER BY u.name ASC',
            'SELECT c0_.id AS id0, c0_.topic AS topic1, c0_.text AS text2, c0_.version AS version3 FROM cms_articles c0_ INNER JOIN cms_users c1_ ON c0_.user_id = c1_.id ORDER BY c1_.name ASC'
        );
    }

    public function testSupportsSelectForMultipleColumnsOfASingleComponent()
    {
        $this->assertSqlGeneration(
            'SELECT u.username, u.name FROM Doctrine\Tests\Models\CMS\CmsUser u',
            'SELECT c0_.username AS username0, c0_.name AS name1 FROM cms_users c0_'
        );
    }

    public function testSupportsSelectUsingMultipleFromComponents()
    {
        $this->assertSqlGeneration(
            'SELECT u, p FROM Doctrine\Tests\Models\CMS\CmsUser u, Doctrine\Tests\Models\CMS\CmsPhonenumber p WHERE u = p.user',
            'SELECT c0_.id AS id0, c0_.status AS status1, c0_.username AS username2, c0_.name AS name3, c1_.phonenumber AS phonenumber4 FROM cms_users c0_, cms_phonenumbers c1_ WHERE c0_.id = c1_.user_id'
        );
    }

    public function testSupportsSelectWithCollectionAssociationJoin()
    {
        $this->assertSqlGeneration(
            'SELECT u, p FROM Doctrine\Tests\Models\CMS\CmsUser u JOIN u.phonenumbers p',
            'SELECT c0_.id AS id0, c0_.status AS status1, c0_.username AS username2, c0_.name AS name3, c1_.phonenumber AS phonenumber4 FROM cms_users c0_ INNER JOIN cms_phonenumbers c1_ ON c0_.id = c1_.user_id'
        );
    }

    public function testSupportsSelectWithSingleValuedAssociationJoin()
    {
        $this->assertSqlGeneration(
            'SELECT u, a FROM Doctrine\Tests\Models\Forum\ForumUser u JOIN u.avatar a',
            'SELECT f0_.id AS id0, f0_.username AS username1, f1_.id AS id2 FROM forum_users f0_ INNER JOIN forum_avatars f1_ ON f0_.avatar_id = f1_.id'
        );
    }

    public function testSelectCorrelatedSubqueryComplexMathematicalExpression()
    {
        $this->assertSqlGeneration(
            'SELECT (SELECT (count(p.phonenumber)+5)*10 FROM Doctrine\Tests\Models\CMS\CmsPhonenumber p JOIN p.user ui WHERE ui.id = u.id) AS c FROM Doctrine\Tests\Models\CMS\CmsUser u',
            'SELECT (SELECT (count(c0_.phonenumber) + 5) * 10 AS sclr1 FROM cms_phonenumbers c0_ INNER JOIN cms_users c1_ ON c0_.user_id = c1_.id WHERE c1_.id = c2_.id) AS sclr0 FROM cms_users c2_'
        );
    }

    public function testSelectComplexMathematicalExpression()
    {
        $this->assertSqlGeneration(
            'SELECT (count(p.phonenumber)+5)*10 FROM Doctrine\Tests\Models\CMS\CmsPhonenumber p JOIN p.user ui WHERE ui.id = ?1',
            'SELECT (count(c0_.phonenumber) + 5) * 10 AS sclr0 FROM cms_phonenumbers c0_ INNER JOIN cms_users c1_ ON c0_.user_id = c1_.id WHERE c1_.id = ?'
        );
    }

    /* NOT (YET?) SUPPORTED.
       Can be supported if SimpleSelectExpresion supports SingleValuedPathExpression instead of StateFieldPathExpression.

    public function testSingleAssociationPathExpressionInSubselect()
    {
        $this->assertSqlGeneration(
            'SELECT (SELECT p.user FROM Doctrine\Tests\Models\CMS\CmsPhonenumber p WHERE p.user = u) user_id FROM Doctrine\Tests\Models\CMS\CmsUser u WHERE u.id = ?1',
            'SELECT (SELECT c0_.user_id FROM cms_phonenumbers c0_ WHERE c0_.user_id = c1_.id) AS sclr0 FROM cms_users c1_ WHERE c1_.id = ?'
        );
    }*/

    public function testSupportsOrderByWithAscAsDefault()
    {
        $this->assertSqlGeneration(
            'SELECT u FROM Doctrine\Tests\Models\Forum\ForumUser u ORDER BY u.id',
            'SELECT f0_.id AS id0, f0_.username AS username1 FROM forum_users f0_ ORDER BY f0_.id ASC'
        );
    }

    public function testSupportsOrderByAsc()
    {
        $this->assertSqlGeneration(
            'SELECT u FROM Doctrine\Tests\Models\Forum\ForumUser u ORDER BY u.id asc',
            'SELECT f0_.id AS id0, f0_.username AS username1 FROM forum_users f0_ ORDER BY f0_.id ASC'
        );
    }
    public function testSupportsOrderByDesc()
    {
        $this->assertSqlGeneration(
            'SELECT u FROM Doctrine\Tests\Models\Forum\ForumUser u ORDER BY u.id desc',
            'SELECT f0_.id AS id0, f0_.username AS username1 FROM forum_users f0_ ORDER BY f0_.id DESC'
        );
    }

    public function testSupportsSelectDistinct()
    {
        $this->assertSqlGeneration(
            'SELECT DISTINCT u.name FROM Doctrine\Tests\Models\CMS\CmsUser u',
            'SELECT DISTINCT c0_.name AS name0 FROM cms_users c0_'
        );
    }

    public function testSupportsAggregateFunctionInSelectedFields()
    {
        $this->assertSqlGeneration(
            'SELECT COUNT(u.id) FROM Doctrine\Tests\Models\CMS\CmsUser u GROUP BY u.id',
            'SELECT COUNT(c0_.id) AS sclr0 FROM cms_users c0_ GROUP BY c0_.id'
        );
    }

    public function testSupportsWhereClauseWithPositionalParameter()
    {
        $this->assertSqlGeneration(
            'select u from Doctrine\Tests\Models\Forum\ForumUser u where u.id = ?1',
            'SELECT f0_.id AS id0, f0_.username AS username1 FROM forum_users f0_ WHERE f0_.id = ?'
        );
    }

    public function testSupportsWhereClauseWithNamedParameter()
    {
        $this->assertSqlGeneration(
            'select u from Doctrine\Tests\Models\Forum\ForumUser u where u.username = :name',
            'SELECT f0_.id AS id0, f0_.username AS username1 FROM forum_users f0_ WHERE f0_.username = ?'
        );
    }

    public function testSupportsWhereAndClauseWithNamedParameters()
    {
        $this->assertSqlGeneration(
            'select u from Doctrine\Tests\Models\Forum\ForumUser u where u.username = :name and u.username = :name2',
            'SELECT f0_.id AS id0, f0_.username AS username1 FROM forum_users f0_ WHERE f0_.username = ? AND f0_.username = ?'
        );
    }

    public function testSupportsCombinedWhereClauseWithNamedParameter()
    {
        $this->assertSqlGeneration(
            'select u from Doctrine\Tests\Models\Forum\ForumUser u where (u.username = :name OR u.username = :name2) AND u.id = :id',
            'SELECT f0_.id AS id0, f0_.username AS username1 FROM forum_users f0_ WHERE (f0_.username = ? OR f0_.username = ?) AND f0_.id = ?'
        );
    }

    public function testSupportsAggregateFunctionInASelectDistinct()
    {
        $this->assertSqlGeneration(
            'SELECT COUNT(DISTINCT u.name) FROM Doctrine\Tests\Models\CMS\CmsUser u',
            'SELECT COUNT(DISTINCT c0_.name) AS sclr0 FROM cms_users c0_'
        );
    }

    // Ticket #668
    public function testSupportsASqlKeywordInAStringLiteralParam()
    {
        $this->assertSqlGeneration(
            "SELECT u.name FROM Doctrine\Tests\Models\CMS\CmsUser u WHERE u.name LIKE '%foo OR bar%'",
            "SELECT c0_.name AS name0 FROM cms_users c0_ WHERE c0_.name LIKE '%foo OR bar%'"
        );
    }

    public function testSupportsArithmeticExpressionsInWherePart()
    {
        $this->assertSqlGeneration(
            'SELECT u FROM Doctrine\Tests\Models\CMS\CmsUser u WHERE ((u.id + 5000) * u.id + 3) < 10000000',
            'SELECT c0_.id AS id0, c0_.status AS status1, c0_.username AS username2, c0_.name AS name3 FROM cms_users c0_ WHERE (c0_.id + 5000) * c0_.id + 3 < 10000000'
        );
    }

    public function testSupportsMultipleEntitiesInFromClause()
    {
        $this->assertSqlGeneration(
            'SELECT u, a FROM Doctrine\Tests\Models\CMS\CmsUser u, Doctrine\Tests\Models\CMS\CmsArticle a JOIN a.user u2 WHERE u.id = u2.id',
            'SELECT c0_.id AS id0, c0_.status AS status1, c0_.username AS username2, c0_.name AS name3, c1_.id AS id4, c1_.topic AS topic5, c1_.text AS text6, c1_.version AS version7 FROM cms_users c0_, cms_articles c1_ INNER JOIN cms_users c2_ ON c1_.user_id = c2_.id WHERE c0_.id = c2_.id'
        );
    }

    public function testSupportsMultipleEntitiesInFromClauseUsingPathExpression()
    {
        $this->assertSqlGeneration(
            'SELECT u, a FROM Doctrine\Tests\Models\CMS\CmsUser u, Doctrine\Tests\Models\CMS\CmsArticle a WHERE u.id = a.user',
            'SELECT c0_.id AS id0, c0_.status AS status1, c0_.username AS username2, c0_.name AS name3, c1_.id AS id4, c1_.topic AS topic5, c1_.text AS text6, c1_.version AS version7 FROM cms_users c0_, cms_articles c1_ WHERE c0_.id = c1_.user_id'
        );
    }

    public function testSupportsPlainJoinWithoutClause()
    {
        $this->assertSqlGeneration(
            'SELECT u.id, a.id from Doctrine\Tests\Models\CMS\CmsUser u LEFT JOIN u.articles a',
            'SELECT c0_.id AS id0, c1_.id AS id1 FROM cms_users c0_ LEFT JOIN cms_articles c1_ ON c0_.id = c1_.user_id'
        );
        $this->assertSqlGeneration(
            'SELECT u.id, a.id from Doctrine\Tests\Models\CMS\CmsUser u JOIN u.articles a',
            'SELECT c0_.id AS id0, c1_.id AS id1 FROM cms_users c0_ INNER JOIN cms_articles c1_ ON c0_.id = c1_.user_id'
        );
    }

    /**
     * @group DDC-135
     */
    public function testSupportsJoinAndWithClauseRestriction()
    {
        $this->assertSqlGeneration(
            "SELECT u FROM Doctrine\Tests\Models\CMS\CmsUser u LEFT JOIN u.articles a WITH a.topic LIKE '%foo%'",
            "SELECT c0_.id AS id0, c0_.status AS status1, c0_.username AS username2, c0_.name AS name3 FROM cms_users c0_ LEFT JOIN cms_articles c1_ ON c0_.id = c1_.user_id AND (c1_.topic LIKE '%foo%')"
        );
        $this->assertSqlGeneration(
            "SELECT u FROM Doctrine\Tests\Models\CMS\CmsUser u INNER JOIN u.articles a WITH a.topic LIKE '%foo%'",
            "SELECT c0_.id AS id0, c0_.status AS status1, c0_.username AS username2, c0_.name AS name3 FROM cms_users c0_ INNER JOIN cms_articles c1_ ON c0_.id = c1_.user_id AND (c1_.topic LIKE '%foo%')"
        );
    }

    /**
     * @group DDC-135
     * @group DDC-177
     */
    public function testJoinOnClause_NotYetSupported_ThrowsException()
    {
        $this->setExpectedException('Doctrine\ORM\Query\QueryException');

        $sql = $this->_em->createQuery(
            "SELECT u, a FROM Doctrine\Tests\Models\CMS\CmsUser u LEFT JOIN u.articles a ON a.topic LIKE '%foo%'"
        )->getSql();
    }

    public function testSupportsMultipleJoins()
    {
        $this->assertSqlGeneration(
            'SELECT u.id, a.id, p, c.id from Doctrine\Tests\Models\CMS\CmsUser u JOIN u.articles a JOIN u.phonenumbers p JOIN a.comments c',
            'SELECT c0_.id AS id0, c1_.id AS id1, c2_.phonenumber AS phonenumber2, c3_.id AS id3 FROM cms_users c0_ INNER JOIN cms_articles c1_ ON c0_.id = c1_.user_id INNER JOIN cms_phonenumbers c2_ ON c0_.id = c2_.user_id INNER JOIN cms_comments c3_ ON c1_.id = c3_.article_id'
        );
    }

    public function testSupportsTrimFunction()
    {
        $this->assertSqlGeneration(
            "SELECT u.name FROM Doctrine\Tests\Models\CMS\CmsUser u WHERE TRIM(TRAILING ' ' FROM u.name) = 'someone'",
            "SELECT c0_.name AS name0 FROM cms_users c0_ WHERE TRIM(TRAILING ' ' FROM c0_.name) = 'someone'"
        );
    }

    // Ticket 894
    public function testSupportsBetweenClauseWithPositionalParameters()
    {
        $this->assertSqlGeneration(
            "SELECT u.name FROM Doctrine\Tests\Models\CMS\CmsUser u WHERE u.id BETWEEN ?1 AND ?2",
            "SELECT c0_.name AS name0 FROM cms_users c0_ WHERE c0_.id BETWEEN ? AND ?"
        );
    }

    public function testSupportsFunctionalExpressionsInWherePart()
    {
        $this->assertSqlGeneration(
            "SELECT u.name FROM Doctrine\Tests\Models\CMS\CmsUser u WHERE TRIM(u.name) = 'someone'",
            // String quoting in the SQL usually depends on the database platform.
            // This test works with a mock connection which uses ' for string quoting.
            "SELECT c0_.name AS name0 FROM cms_users c0_ WHERE TRIM(c0_.name) = 'someone'"
        );
    }

    public function testSupportsInstanceOfExpressionsInWherePart()
    {
        $this->assertSqlGeneration(
            "SELECT u FROM Doctrine\Tests\Models\Company\CompanyPerson u WHERE u INSTANCE OF Doctrine\Tests\Models\Company\CompanyEmployee",
            "SELECT c0_.id AS id0, c0_.name AS name1, c0_.discr AS discr2 FROM company_persons c0_ WHERE c0_.discr = 'employee'"
        );
    }

    public function testSupportsInstanceOfExpressionsInWherePartInDeeperLevel()
    {
        $this->assertSqlGeneration(
            "SELECT u FROM Doctrine\Tests\Models\Company\CompanyEmployee u WHERE u INSTANCE OF Doctrine\Tests\Models\Company\CompanyManager",
            "SELECT c0_.id AS id0, c0_.name AS name1, c1_.salary AS salary2, c1_.department AS department3, c0_.discr AS discr4 FROM company_employees c1_ INNER JOIN company_persons c0_ ON c1_.id = c0_.id WHERE c0_.discr = 'manager'"
        );
    }

    public function testSupportsInstanceOfExpressionsInWherePartInDeepestLevel()
    {
        $this->assertSqlGeneration(
            "SELECT u FROM Doctrine\Tests\Models\Company\CompanyManager u WHERE u INSTANCE OF Doctrine\Tests\Models\Company\CompanyManager",
            "SELECT c0_.id AS id0, c0_.name AS name1, c1_.salary AS salary2, c1_.department AS department3, c2_.title AS title4, c0_.discr AS discr5 FROM company_managers c2_ INNER JOIN company_employees c1_ ON c2_.id = c1_.id INNER JOIN company_persons c0_ ON c2_.id = c0_.id WHERE c0_.discr = 'manager'"
        );
    }

    public function testSupportsInstanceOfExpressionsUsingInputParameterInWherePart()
    {
        $this->assertSqlGeneration(
            "SELECT u FROM Doctrine\Tests\Models\Company\CompanyPerson u WHERE u INSTANCE OF ?1",
            "SELECT c0_.id AS id0, c0_.name AS name1, c0_.discr AS discr2 FROM company_persons c0_ WHERE c0_.discr = 'employee'",
            array(), array(1 => $this->_em->getClassMetadata('Doctrine\Tests\Models\Company\CompanyEmployee'))
        );
    }

    // Ticket #973
    public function testSupportsSingleValuedInExpressionWithoutSpacesInWherePart()
    {
        $this->assertSqlGeneration(
            "SELECT u.name FROM Doctrine\Tests\Models\CMS\CmsUser u WHERE u.id IN(46)",
            "SELECT c0_.name AS name0 FROM cms_users c0_ WHERE c0_.id IN (46)"
        );
    }

    public function testSupportsMultipleValuedInExpressionInWherePart()
    {
        $this->assertSqlGeneration(
            'SELECT u FROM Doctrine\Tests\Models\CMS\CmsUser u WHERE u.id IN (1, 2)',
            'SELECT c0_.id AS id0, c0_.status AS status1, c0_.username AS username2, c0_.name AS name3 FROM cms_users c0_ WHERE c0_.id IN (1, 2)'
        );
    }

    public function testSupportsNotInExpressionInWherePart()
    {
        $this->assertSqlGeneration(
            'SELECT u FROM Doctrine\Tests\Models\CMS\CmsUser u WHERE u.id NOT IN (1)',
            'SELECT c0_.id AS id0, c0_.status AS status1, c0_.username AS username2, c0_.name AS name3 FROM cms_users c0_ WHERE c0_.id NOT IN (1)'
        );
    }

    public function testInExpressionWithSingleValuedAssociationPathExpressionInWherePart()
    {
        $this->assertSqlGeneration(
            'SELECT u FROM Doctrine\Tests\Models\Forum\ForumUser u WHERE u.avatar IN (?1, ?2)',
            'SELECT f0_.id AS id0, f0_.username AS username1 FROM forum_users f0_ WHERE f0_.avatar_id IN (?, ?)'
        );
    }

    public function testInvalidInExpressionWithSingleValuedAssociationPathExpressionOnInverseSide()
    {
        // We do not support SingleValuedAssociationPathExpression on inverse side
        $this->assertInvalidSqlGeneration(
            "SELECT u FROM Doctrine\Tests\Models\CMS\CmsUser u WHERE u.address IN (?1, ?2)",
            "Doctrine\ORM\Query\QueryException"
        );
    }

    public function testSupportsConcatFunctionForMysqlAndPostgresql()
    {
        $connMock = $this->_em->getConnection();
        $orgPlatform = $connMock->getDatabasePlatform();

        $connMock->setDatabasePlatform(new \Doctrine\DBAL\Platforms\MySqlPlatform);
        $this->assertSqlGeneration(
            "SELECT u.id FROM Doctrine\Tests\Models\CMS\CmsUser u WHERE CONCAT(u.name, 's') = ?1",
            "SELECT c0_.id AS id0 FROM cms_users c0_ WHERE CONCAT(c0_.name, 's') = ?"
        );
        $this->assertSqlGeneration(
            "SELECT CONCAT(u.id, u.name) FROM Doctrine\Tests\Models\CMS\CmsUser u WHERE u.id = ?1",
            "SELECT CONCAT(c0_.id, c0_.name) AS sclr0 FROM cms_users c0_ WHERE c0_.id = ?"
        );

        $connMock->setDatabasePlatform(new \Doctrine\DBAL\Platforms\PostgreSqlPlatform);
        $this->assertSqlGeneration(
            "SELECT u.id FROM Doctrine\Tests\Models\CMS\CmsUser u WHERE CONCAT(u.name, 's') = ?1",
            "SELECT c0_.id AS id0 FROM cms_users c0_ WHERE c0_.name || 's' = ?"
        );
        $this->assertSqlGeneration(
            "SELECT CONCAT(u.id, u.name) FROM Doctrine\Tests\Models\CMS\CmsUser u WHERE u.id = ?1",
            "SELECT c0_.id || c0_.name AS sclr0 FROM cms_users c0_ WHERE c0_.id = ?"
        );

        $connMock->setDatabasePlatform($orgPlatform);
    }

    public function testSupportsExistsExpressionInWherePartWithCorrelatedSubquery()
    {
        $this->assertSqlGeneration(
            'SELECT u.id FROM Doctrine\Tests\Models\CMS\CmsUser u WHERE EXISTS (SELECT p.phonenumber FROM Doctrine\Tests\Models\CMS\CmsPhonenumber p WHERE p.phonenumber = u.id)',
            'SELECT c0_.id AS id0 FROM cms_users c0_ WHERE EXISTS (SELECT c1_.phonenumber FROM cms_phonenumbers c1_ WHERE c1_.phonenumber = c0_.id)'
        );
    }

    /**
     * @group DDC-593
     */
    public function testSubqueriesInComparisonExpression()
    {
        $this->assertSqlGeneration(
            'SELECT u FROM Doctrine\Tests\Models\CMS\CmsUser u WHERE (u.id >= (SELECT u2.id FROM Doctrine\Tests\Models\CMS\CmsUser u2 WHERE u2.name = :name)) AND (u.id <= (SELECT u3.id FROM Doctrine\Tests\Models\CMS\CmsUser u3 WHERE u3.name = :name))',
            'SELECT c0_.id AS id0, c0_.status AS status1, c0_.username AS username2, c0_.name AS name3 FROM cms_users c0_ WHERE (c0_.id >= (SELECT c1_.id FROM cms_users c1_ WHERE c1_.name = ?)) AND (c0_.id <= (SELECT c2_.id FROM cms_users c2_ WHERE c2_.name = ?))'
        );
    }

    public function testSupportsMemberOfExpression()
    {
        // "Get all users who have $phone as a phonenumber." (*cough* doesnt really make sense...)
        $q1 = $this->_em->createQuery('SELECT u.id FROM Doctrine\Tests\Models\CMS\CmsUser u WHERE :param MEMBER OF u.phonenumbers');
        $q1->setHint(Query::HINT_FORCE_PARTIAL_LOAD, true);

        $phone = new \Doctrine\Tests\Models\CMS\CmsPhonenumber;
        $phone->phonenumber = 101;
        $q1->setParameter('param', $phone);

        $this->assertEquals(
            'SELECT c0_.id AS id0 FROM cms_users c0_ WHERE EXISTS (SELECT 1 FROM cms_phonenumbers c1_ WHERE c0_.id = c1_.user_id AND c1_.phonenumber = ?)',
            $q1->getSql()
        );

        // "Get all users who are members of $group."
        $q2 = $this->_em->createQuery('SELECT u.id FROM Doctrine\Tests\Models\CMS\CmsUser u WHERE :param MEMBER OF u.groups');
        $q2->setHint(Query::HINT_FORCE_PARTIAL_LOAD, true);

        $group = new \Doctrine\Tests\Models\CMS\CmsGroup;
        $group->id = 101;
        $q2->setParameter('param', $group);

        $this->assertEquals(
            'SELECT c0_.id AS id0 FROM cms_users c0_ WHERE EXISTS (SELECT 1 FROM cms_users_groups c1_ INNER JOIN cms_groups c2_ ON c1_.group_id = c2_.id WHERE c1_.user_id = c0_.id AND c2_.id = ?)',
            $q2->getSql()
        );

        // "Get all persons who have $person as a friend."
        // Tough one: Many-many self-referencing ("friends") with class table inheritance
        $q3 = $this->_em->createQuery('SELECT p FROM Doctrine\Tests\Models\Company\CompanyPerson p WHERE :param MEMBER OF p.friends');
        $person = new \Doctrine\Tests\Models\Company\CompanyPerson;
        $this->_em->getClassMetadata(get_class($person))->setIdentifierValues($person, array('id' => 101));
        $q3->setParameter('param', $person);
        $this->assertEquals(
            'SELECT c0_.id AS id0, c0_.name AS name1, c1_.title AS title2, c1_.car_id AS car_id3, c2_.salary AS salary4, c2_.department AS department5, c0_.discr AS discr6, c0_.spouse_id AS spouse_id7 FROM company_persons c0_ LEFT JOIN company_managers c1_ ON c0_.id = c1_.id LEFT JOIN company_employees c2_ ON c0_.id = c2_.id WHERE EXISTS (SELECT 1 FROM company_persons_friends c3_ INNER JOIN company_persons c4_ ON c3_.friend_id = c4_.id WHERE c3_.person_id = c0_.id AND c4_.id = ?)',
            $q3->getSql()
        );
    }

    public function testSupportsCurrentDateFunction()
    {
        $q = $this->_em->createQuery('SELECT d.id FROM Doctrine\Tests\Models\Generic\DateTimeModel d WHERE d.datetime > current_date()');
        $q->setHint(Query::HINT_FORCE_PARTIAL_LOAD, true);
        $this->assertEquals('SELECT d0_.id AS id0 FROM date_time_model d0_ WHERE d0_.col_datetime > CURRENT_DATE', $q->getSql());
    }

    public function testSupportsCurrentTimeFunction()
    {
        $q = $this->_em->createQuery('SELECT d.id FROM Doctrine\Tests\Models\Generic\DateTimeModel d WHERE d.time > current_time()');
        $q->setHint(Query::HINT_FORCE_PARTIAL_LOAD, true);
        $this->assertEquals('SELECT d0_.id AS id0 FROM date_time_model d0_ WHERE d0_.col_time > CURRENT_TIME', $q->getSql());
    }

    public function testSupportsCurrentTimestampFunction()
    {
        $q = $this->_em->createQuery('SELECT d.id FROM Doctrine\Tests\Models\Generic\DateTimeModel d WHERE d.datetime > current_timestamp()');
        $q->setHint(Query::HINT_FORCE_PARTIAL_LOAD, true);
        $this->assertEquals('SELECT d0_.id AS id0 FROM date_time_model d0_ WHERE d0_.col_datetime > CURRENT_TIMESTAMP', $q->getSql());
    }

    public function testExistsExpressionInWhereCorrelatedSubqueryAssocCondition()
    {
        $this->assertSqlGeneration(
            // DQL
            // The result of this query consists of all employees whose spouses are also employees.
            'SELECT DISTINCT emp FROM Doctrine\Tests\Models\CMS\CmsEmployee emp
                WHERE EXISTS (
                    SELECT spouseEmp
                    FROM Doctrine\Tests\Models\CMS\CmsEmployee spouseEmp
                    WHERE spouseEmp = emp.spouse)',
            // SQL
            'SELECT DISTINCT c0_.id AS id0, c0_.name AS name1 FROM cms_employees c0_'
                . ' WHERE EXISTS ('
                    . 'SELECT c1_.id FROM cms_employees c1_ WHERE c1_.id = c0_.spouse_id'
                    . ')'

        );
    }

    public function testLimitFromQueryClass()
    {
        $q = $this->_em
            ->createQuery('SELECT u FROM Doctrine\Tests\Models\CMS\CmsUser u')
            ->setMaxResults(10);

        $this->assertEquals('SELECT c0_.id AS id0, c0_.status AS status1, c0_.username AS username2, c0_.name AS name3 FROM cms_users c0_ LIMIT 10', $q->getSql());
    }

    public function testLimitAndOffsetFromQueryClass()
    {
        $q = $this->_em
            ->createQuery('SELECT u FROM Doctrine\Tests\Models\CMS\CmsUser u')
            ->setMaxResults(10)
            ->setFirstResult(0);

        $this->assertEquals('SELECT c0_.id AS id0, c0_.status AS status1, c0_.username AS username2, c0_.name AS name3 FROM cms_users c0_ LIMIT 10 OFFSET 0', $q->getSql());
    }

    public function testSizeFunction()
    {
        $this->assertSqlGeneration(
            "SELECT u FROM Doctrine\Tests\Models\CMS\CmsUser u WHERE SIZE(u.phonenumbers) > 1",
            "SELECT c0_.id AS id0, c0_.status AS status1, c0_.username AS username2, c0_.name AS name3 FROM cms_users c0_ WHERE (SELECT COUNT(*) FROM cms_phonenumbers c1_ WHERE c1_.user_id = c0_.id) > 1"
        );
    }

    public function testSizeFunctionSupportsManyToMany()
    {
        $this->assertSqlGeneration(
            "SELECT u FROM Doctrine\Tests\Models\CMS\CmsUser u WHERE SIZE(u.groups) > 1",
            "SELECT c0_.id AS id0, c0_.status AS status1, c0_.username AS username2, c0_.name AS name3 FROM cms_users c0_ WHERE (SELECT COUNT(*) FROM cms_users_groups c1_ WHERE c1_.user_id = c0_.id) > 1"
        );
    }

    public function testEmptyCollectionComparisonExpression()
    {
        $this->assertSqlGeneration(
            "SELECT u FROM Doctrine\Tests\Models\CMS\CmsUser u WHERE u.phonenumbers IS EMPTY",
            "SELECT c0_.id AS id0, c0_.status AS status1, c0_.username AS username2, c0_.name AS name3 FROM cms_users c0_ WHERE (SELECT COUNT(*) FROM cms_phonenumbers c1_ WHERE c1_.user_id = c0_.id) = 0"
        );
        $this->assertSqlGeneration(
            "SELECT u FROM Doctrine\Tests\Models\CMS\CmsUser u WHERE u.phonenumbers IS NOT EMPTY",
            "SELECT c0_.id AS id0, c0_.status AS status1, c0_.username AS username2, c0_.name AS name3 FROM cms_users c0_ WHERE (SELECT COUNT(*) FROM cms_phonenumbers c1_ WHERE c1_.user_id = c0_.id) > 0"
        );
    }

    public function testNestedExpressions()
    {
        $this->assertSqlGeneration(
            "select u from Doctrine\Tests\Models\CMS\CmsUser u where u.id > 10 and u.id < 42 and ((u.id * 2) > 5)",
            "SELECT c0_.id AS id0, c0_.status AS status1, c0_.username AS username2, c0_.name AS name3 FROM cms_users c0_ WHERE c0_.id > 10 AND c0_.id < 42 AND (c0_.id * 2 > 5)"
        );
    }

    public function testNestedExpressions2()
    {
        $this->assertSqlGeneration(
            "select u from Doctrine\Tests\Models\CMS\CmsUser u where (u.id > 10) and (u.id < 42 and ((u.id * 2) > 5)) or u.id <> 42",
            "SELECT c0_.id AS id0, c0_.status AS status1, c0_.username AS username2, c0_.name AS name3 FROM cms_users c0_ WHERE (c0_.id > 10) AND (c0_.id < 42 AND (c0_.id * 2 > 5)) OR c0_.id <> 42"
        );
    }

    public function testNestedExpressions3()
    {
        $this->assertSqlGeneration(
            "select u from Doctrine\Tests\Models\CMS\CmsUser u where (u.id > 10) and (u.id between 1 and 10 or u.id in (1, 2, 3, 4, 5))",
            "SELECT c0_.id AS id0, c0_.status AS status1, c0_.username AS username2, c0_.name AS name3 FROM cms_users c0_ WHERE (c0_.id > 10) AND (c0_.id BETWEEN 1 AND 10 OR c0_.id IN (1, 2, 3, 4, 5))"
        );
    }

    public function testOrderByCollectionAssociationSize()
    {
        $this->assertSqlGeneration(
            "select u, size(u.articles) as numArticles from Doctrine\Tests\Models\CMS\CmsUser u order by numArticles",
            "SELECT c0_.id AS id0, c0_.status AS status1, c0_.username AS username2, c0_.name AS name3, (SELECT COUNT(*) FROM cms_articles c1_ WHERE c1_.user_id = c0_.id) AS sclr4 FROM cms_users c0_ ORDER BY sclr4 ASC"
        );
    }

    public function testBooleanLiteralInWhereOnSqlite()
    {
        $oldPlat = $this->_em->getConnection()->getDatabasePlatform();
        $this->_em->getConnection()->setDatabasePlatform(new \Doctrine\DBAL\Platforms\SqlitePlatform);

        $this->assertSqlGeneration(
            "SELECT b FROM Doctrine\Tests\Models\Generic\BooleanModel b WHERE b.booleanField = true",
            "SELECT b0_.id AS id0, b0_.booleanField AS booleanField1 FROM boolean_model b0_ WHERE b0_.booleanField = 1"
        );

        $this->assertSqlGeneration(
            "SELECT b FROM Doctrine\Tests\Models\Generic\BooleanModel b WHERE b.booleanField = false",
            "SELECT b0_.id AS id0, b0_.booleanField AS booleanField1 FROM boolean_model b0_ WHERE b0_.booleanField = 0"
        );

        $this->_em->getConnection()->setDatabasePlatform($oldPlat);
    }

    public function testBooleanLiteralInWhereOnPostgres()
    {
        $oldPlat = $this->_em->getConnection()->getDatabasePlatform();
        $this->_em->getConnection()->setDatabasePlatform(new \Doctrine\DBAL\Platforms\PostgreSqlPlatform);

        $this->assertSqlGeneration(
            "SELECT b FROM Doctrine\Tests\Models\Generic\BooleanModel b WHERE b.booleanField = true",
            "SELECT b0_.id AS id0, b0_.booleanField AS booleanField1 FROM boolean_model b0_ WHERE b0_.booleanField = 'true'"
        );

        $this->assertSqlGeneration(
            "SELECT b FROM Doctrine\Tests\Models\Generic\BooleanModel b WHERE b.booleanField = false",
            "SELECT b0_.id AS id0, b0_.booleanField AS booleanField1 FROM boolean_model b0_ WHERE b0_.booleanField = 'false'"
        );

        $this->_em->getConnection()->setDatabasePlatform($oldPlat);
    }

    public function testSingleValuedAssociationFieldInWhere()
    {
        $this->assertSqlGeneration(
            "SELECT p FROM Doctrine\Tests\Models\CMS\CmsPhonenumber p WHERE p.user = ?1",
            "SELECT c0_.phonenumber AS phonenumber0 FROM cms_phonenumbers c0_ WHERE c0_.user_id = ?"
        );
    }

    public function testSingleValuedAssociationNullCheckOnOwningSide()
    {
        $this->assertSqlGeneration(
            "SELECT a FROM Doctrine\Tests\Models\CMS\CmsAddress a WHERE a.user IS NULL",
            "SELECT c0_.id AS id0, c0_.country AS country1, c0_.zip AS zip2, c0_.city AS city3 FROM cms_addresses c0_ WHERE c0_.user_id IS NULL"
        );
    }

    // Null check on inverse side has to happen through explicit JOIN.
    // "SELECT u FROM Doctrine\Tests\Models\CMS\CmsUser u WHERE u.address IS NULL"
    // where the CmsUser is the inverse side is not supported.
    public function testSingleValuedAssociationNullCheckOnInverseSide()
    {
        $this->assertSqlGeneration(
            "SELECT u FROM Doctrine\Tests\Models\CMS\CmsUser u LEFT JOIN u.address a WHERE a.id IS NULL",
            "SELECT c0_.id AS id0, c0_.status AS status1, c0_.username AS username2, c0_.name AS name3 FROM cms_users c0_ LEFT JOIN cms_addresses c1_ ON c0_.id = c1_.user_id WHERE c1_.id IS NULL"
        );
    }

    /**
     * @group DDC-339
     */
    public function testStringFunctionLikeExpression()
    {
        $this->assertSqlGeneration(
            "SELECT u.name FROM Doctrine\Tests\Models\CMS\CmsUser u WHERE LOWER(u.name) LIKE '%foo OR bar%'",
            "SELECT c0_.name AS name0 FROM cms_users c0_ WHERE LOWER(c0_.name) LIKE '%foo OR bar%'"
        );
        $this->assertSqlGeneration(
            "SELECT u.name FROM Doctrine\Tests\Models\CMS\CmsUser u WHERE LOWER(u.name) LIKE :str",
            "SELECT c0_.name AS name0 FROM cms_users c0_ WHERE LOWER(c0_.name) LIKE ?"
        );
        $this->assertSqlGeneration(
            "SELECT u.name FROM Doctrine\Tests\Models\CMS\CmsUser u WHERE CONCAT(UPPER(u.name), '_moo') LIKE :str",
            "SELECT c0_.name AS name0 FROM cms_users c0_ WHERE UPPER(c0_.name) || '_moo' LIKE ?"
        );
    }

    /**
     * @group DDC-338
     */
    public function testOrderedCollectionFetchJoined()
    {
        $this->assertSqlGeneration(
            "SELECT r, l FROM Doctrine\Tests\Models\Routing\RoutingRoute r JOIN r.legs l",
            "SELECT r0_.id AS id0, r1_.id AS id1, r1_.departureDate AS departureDate2, r1_.arrivalDate AS arrivalDate3 FROM RoutingRoute r0_ INNER JOIN RoutingRouteLegs r2_ ON r0_.id = r2_.route_id INNER JOIN RoutingLeg r1_ ON r1_.id = r2_.leg_id ".
            "ORDER BY r1_.departureDate ASC"
        );
    }

    public function testSubselectInSelect()
    {
        $this->assertSqlGeneration(
            "SELECT u.name, (SELECT COUNT(p.phonenumber) FROM Doctrine\Tests\Models\CMS\CmsPhonenumber p WHERE p.phonenumber = 1234) pcount FROM Doctrine\Tests\Models\CMS\CmsUser u WHERE u.name = 'jon'",
            "SELECT c0_.name AS name0, (SELECT COUNT(c1_.phonenumber) AS dctrn__1 FROM cms_phonenumbers c1_ WHERE c1_.phonenumber = 1234) AS sclr1 FROM cms_users c0_ WHERE c0_.name = 'jon'"
        );
    }

    /**
     * @group locking
     * @group DDC-178
     */
    public function testPessimisticWriteLockQueryHint()
    {
        if ($this->_em->getConnection()->getDatabasePlatform() instanceof \Doctrine\DBAL\Platforms\SqlitePlatform) {
            $this->markTestSkipped('SqLite does not support Row locking at all.');
        }

        $this->assertSqlGeneration(
            "SELECT u FROM Doctrine\Tests\Models\CMS\CmsUser u WHERE u.username = 'gblanco'",
            "SELECT c0_.id AS id0, c0_.status AS status1, c0_.username AS username2, c0_.name AS name3 ".
            "FROM cms_users c0_ WHERE c0_.username = 'gblanco' FOR UPDATE",
            array(Query::HINT_LOCK_MODE => \Doctrine\DBAL\LockMode::PESSIMISTIC_WRITE)
        );
    }

    /**
     * @group locking
     * @group DDC-178
     */
    public function testPessimisticReadLockQueryHintPostgreSql()
    {
        $this->_em->getConnection()->setDatabasePlatform(new \Doctrine\DBAL\Platforms\PostgreSqlPlatform);

        $this->assertSqlGeneration(
            "SELECT u FROM Doctrine\Tests\Models\CMS\CmsUser u WHERE u.username = 'gblanco'",
            "SELECT c0_.id AS id0, c0_.status AS status1, c0_.username AS username2, c0_.name AS name3 ".
            "FROM cms_users c0_ WHERE c0_.username = 'gblanco' FOR SHARE",
            array(Query::HINT_LOCK_MODE => \Doctrine\DBAL\LockMode::PESSIMISTIC_READ)
                );
    }

    /**
     * @group DDC-430
     */
    public function testSupportSelectWithMoreThan10InputParameters()
    {
        $this->assertSqlGeneration(
            "SELECT u FROM Doctrine\Tests\Models\CMS\CmsUser u WHERE u.id = ?1 OR u.id = ?2 OR u.id = ?3 OR u.id = ?4 OR u.id = ?5 OR u.id = ?6 OR u.id = ?7 OR u.id = ?8 OR u.id = ?9 OR u.id = ?10 OR u.id = ?11",
            "SELECT c0_.id AS id0, c0_.status AS status1, c0_.username AS username2, c0_.name AS name3 FROM cms_users c0_ WHERE c0_.id = ? OR c0_.id = ? OR c0_.id = ? OR c0_.id = ? OR c0_.id = ? OR c0_.id = ? OR c0_.id = ? OR c0_.id = ? OR c0_.id = ? OR c0_.id = ? OR c0_.id = ?"
        );
    }

    /**
     * @group locking
     * @group DDC-178
     */
    public function testPessimisticReadLockQueryHintMySql()
    {
        $this->_em->getConnection()->setDatabasePlatform(new \Doctrine\DBAL\Platforms\MySqlPlatform);

        $this->assertSqlGeneration(
            "SELECT u FROM Doctrine\Tests\Models\CMS\CmsUser u WHERE u.username = 'gblanco'",
            "SELECT c0_.id AS id0, c0_.status AS status1, c0_.username AS username2, c0_.name AS name3 ".
            "FROM cms_users c0_ WHERE c0_.username = 'gblanco' LOCK IN SHARE MODE",
            array(Query::HINT_LOCK_MODE => \Doctrine\DBAL\LockMode::PESSIMISTIC_READ)
        );
    }

    /**
     * @group locking
     * @group DDC-178
     */
    public function testPessimisticReadLockQueryHintOracle()
    {
        $this->_em->getConnection()->setDatabasePlatform(new \Doctrine\DBAL\Platforms\OraclePlatform);

        $this->assertSqlGeneration(
            "SELECT u FROM Doctrine\Tests\Models\CMS\CmsUser u WHERE u.username = 'gblanco'",
            "SELECT c0_.id AS id0, c0_.status AS status1, c0_.username AS username2, c0_.name AS name3 ".
            "FROM cms_users c0_ WHERE c0_.username = 'gblanco' FOR UPDATE",
            array(Query::HINT_LOCK_MODE => \Doctrine\DBAL\LockMode::PESSIMISTIC_READ)
        );
    }

    /**
     * @group DDC-431
     */
    public function testSupportToCustomDQLFunctions()
    {
        $config = $this->_em->getConfiguration();
        $config->addCustomNumericFunction('MYABS', 'Doctrine\Tests\ORM\Query\MyAbsFunction');

        $this->assertSqlGeneration(
            'SELECT MYABS(p.phonenumber) FROM Doctrine\Tests\Models\CMS\CmsPhonenumber p',
            'SELECT ABS(c0_.phonenumber) AS sclr0 FROM cms_phonenumbers c0_'
        );

        $config->setCustomNumericFunctions(array());
    }

    /**
     * @group DDC-826
     */
    public function testMappedSuperclassAssociationJoin()
    {
        $this->assertSqlGeneration(
            'SELECT f FROM Doctrine\Tests\Models\DirectoryTree\File f JOIN f.parentDirectory d WHERE f.id = ?1',
<<<<<<< HEAD
            'SELECT f0_.id AS id0, f0_.extension AS extension1, f0_.name AS name2 FROM "file" f0_ INNER JOIN Directory d1_ ON f0_.parentDirectory_id = d1_.id WHERE f0_.id = ?'
=======
            'SELECT f0_.id AS id0, f0_.extension AS extension1, f0_.name AS name2 FROM File_model f0_ INNER JOIN Directory d1_ ON f0_.parentDirectory_id = d1_.id WHERE f0_.id = ?'
>>>>>>> ec501255
        );
    }
}


class MyAbsFunction extends \Doctrine\ORM\Query\AST\Functions\FunctionNode
{
    public $simpleArithmeticExpression;

    /**
     * @override
     */
    public function getSql(\Doctrine\ORM\Query\SqlWalker $sqlWalker)
    {
        return 'ABS(' . $sqlWalker->walkSimpleArithmeticExpression(
            $this->simpleArithmeticExpression
        ) . ')';
    }

    /**
     * @override
     */
    public function parse(\Doctrine\ORM\Query\Parser $parser)
    {
        $lexer = $parser->getLexer();

        $parser->match(\Doctrine\ORM\Query\Lexer::T_IDENTIFIER);
        $parser->match(\Doctrine\ORM\Query\Lexer::T_OPEN_PARENTHESIS);

        $this->simpleArithmeticExpression = $parser->SimpleArithmeticExpression();
        
        $parser->match(\Doctrine\ORM\Query\Lexer::T_CLOSE_PARENTHESIS);
    }
}<|MERGE_RESOLUTION|>--- conflicted
+++ resolved
@@ -840,11 +840,7 @@
     {
         $this->assertSqlGeneration(
             'SELECT f FROM Doctrine\Tests\Models\DirectoryTree\File f JOIN f.parentDirectory d WHERE f.id = ?1',
-<<<<<<< HEAD
             'SELECT f0_.id AS id0, f0_.extension AS extension1, f0_.name AS name2 FROM "file" f0_ INNER JOIN Directory d1_ ON f0_.parentDirectory_id = d1_.id WHERE f0_.id = ?'
-=======
-            'SELECT f0_.id AS id0, f0_.extension AS extension1, f0_.name AS name2 FROM File_model f0_ INNER JOIN Directory d1_ ON f0_.parentDirectory_id = d1_.id WHERE f0_.id = ?'
->>>>>>> ec501255
         );
     }
 }
