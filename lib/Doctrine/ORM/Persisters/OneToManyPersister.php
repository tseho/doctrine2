<?php
/*
 *  $Id$
 *
 * THIS SOFTWARE IS PROVIDED BY THE COPYRIGHT HOLDERS AND CONTRIBUTORS
 * "AS IS" AND ANY EXPRESS OR IMPLIED WARRANTIES, INCLUDING, BUT NOT
 * LIMITED TO, THE IMPLIED WARRANTIES OF MERCHANTABILITY AND FITNESS FOR
 * A PARTICULAR PURPOSE ARE DISCLAIMED. IN NO EVENT SHALL THE COPYRIGHT
 * OWNER OR CONTRIBUTORS BE LIABLE FOR ANY DIRECT, INDIRECT, INCIDENTAL,
 * SPECIAL, EXEMPLARY, OR CONSEQUENTIAL DAMAGES (INCLUDING, BUT NOT
 * LIMITED TO, PROCUREMENT OF SUBSTITUTE GOODS OR SERVICES; LOSS OF USE,
 * DATA, OR PROFITS; OR BUSINESS INTERRUPTION) HOWEVER CAUSED AND ON ANY
 * THEORY OF LIABILITY, WHETHER IN CONTRACT, STRICT LIABILITY, OR TORT
 * (INCLUDING NEGLIGENCE OR OTHERWISE) ARISING IN ANY WAY OUT OF THE USE
 * OF THIS SOFTWARE, EVEN IF ADVISED OF THE POSSIBILITY OF SUCH DAMAGE.
 *
 * This software consists of voluntary contributions made by many individuals
 * and is licensed under the LGPL. For more information, see
 * <http://www.doctrine-project.org>.
 */

namespace Doctrine\ORM\Persisters;

use Doctrine\ORM\PersistentCollection,
    Doctrine\ORM\UnitOfWork;

/**
 * Persister for one-to-many collections.
 *
 * IMPORTANT:
 * This persister is only used for uni-directional one-to-many mappings on a foreign key
 * (which are not yet supported). So currently this persister is not used.
 *
 * @since 2.0
 * @author Roman Borschel <roman@code-factory.org>
 * @todo Remove
 */
class OneToManyPersister extends AbstractCollectionPersister
{
    /**
     * Generates the SQL UPDATE that updates a particular row's foreign
     * key to null.
     *
     * @param PersistentCollection $coll
     * @return string
     * @override
     */
    protected function _getDeleteRowSQL(PersistentCollection $coll)
    {
        $mapping = $coll->getMapping();
        $targetClass = $this->_em->getClassMetadata($mapping->getTargetEntityName());
        $table = $targetClass->getTableName();

        $ownerMapping = $targetClass->getAssociationMapping($mapping['mappedBy']);

        $setClause = '';
        foreach ($ownerMapping->sourceToTargetKeyColumns as $sourceCol => $targetCol) {
            if ($setClause != '') $setClause .= ', ';
            $setClause .= "$sourceCol = NULL";
        }

        $whereClause = '';
        foreach ($targetClass->getIdentifierColumnNames() as $idColumn) {
            if ($whereClause != '') $whereClause .= ' AND ';
            $whereClause .= "$idColumn = ?";
        }

        return array("UPDATE $table SET $setClause WHERE $whereClause", $this->_uow->getEntityIdentifier($element));
    }

    protected function _getInsertRowSQL(PersistentCollection $coll)
    {
        return "UPDATE xxx SET foreign_key = yyy WHERE foreign_key = zzz";
    }

    /* Not used for OneToManyPersister */
    protected function _getUpdateRowSQL(PersistentCollection $coll)
    {
        return;
    }

    /**
     * Generates the SQL UPDATE that updates all the foreign keys to null.
     *
     * @param PersistentCollection $coll
     */
    protected function _getDeleteSQL(PersistentCollection $coll)
    {

    }

    /**
     * Gets the SQL parameters for the corresponding SQL statement to delete
     * the given collection.
     *
     * @param PersistentCollection $coll
     */
    protected function _getDeleteSQLParameters(PersistentCollection $coll)
    {}

    /**
     * Gets the SQL parameters for the corresponding SQL statement to insert the given
     * element of the given collection into the database.
     *
     * @param PersistentCollection $coll
     * @param mixed $element
     */
    protected function _getInsertRowSQLParameters(PersistentCollection $coll, $element)
    {}

    /**
     * Gets the SQL parameters for the corresponding SQL statement to delete the given
     * element from the given collection.
     *
     * @param PersistentCollection $coll
     * @param mixed $element
     */
    protected function _getDeleteRowSQLParameters(PersistentCollection $coll, $element)
    {}

    /**
     * {@inheritdoc}
     */
    public function count(PersistentCollection $coll)
    {
        $mapping = $coll->getMapping();
        $targetClass = $this->_em->getClassMetadata($mapping['targetEntity']);
        $sourceClass = $this->_em->getClassMetadata($mapping['sourceEntity']);

        $params = array();
        $id = $this->_em->getUnitOfWork()->getEntityIdentifier($coll->getOwner());

        $where = '';
        foreach ($targetClass->associationMappings[$mapping['mappedBy']]['joinColumns'] AS $joinColumn) {
            if ($where != '') {
                $where .= ' AND ';
            }
<<<<<<< HEAD
            $where .= 't.' . $joinColumn['name'] . " = ?";
            if ($class->containsForeignIdentifier) {
                $params[] = $id[$class->getFieldForColumn($joinColumn['referencedColumnName'])];
=======
            $where .= $joinColumn['name'] . " = ?";
            if ($targetClass->containsForeignIdentifier) {
                $params[] = $id[$sourceClass->getFieldForColumn($joinColumn['referencedColumnName'])];
>>>>>>> 7433148f
            } else {
                $params[] = $id[$sourceClass->fieldNames[$joinColumn['referencedColumnName']]];
            }
        }

<<<<<<< HEAD
        $sql = "SELECT count(*) FROM " . $class->getQuotedTableName($this->_conn->getDatabasePlatform()) . " t WHERE " . $where;

        // Apply the filters
        foreach($this->_em->getEnabledFilters() as $filter) {
            if("" !== $filterExpr = $filter->addFilterConstraint($class, 't')) {
                $sql .= ' AND (' . $filterExpr . ')';
            }
        }

=======
        $sql = "SELECT count(*) FROM " . $targetClass->getQuotedTableName($this->_conn->getDatabasePlatform()) . " WHERE " . $where;
>>>>>>> 7433148f
        return $this->_conn->fetchColumn($sql, $params);
    }

    /**
     * @param PersistentCollection $coll
     * @param int $offset
     * @param int $length
     * @return \Doctrine\Common\Collections\ArrayCollection
     */
    public function slice(PersistentCollection $coll, $offset, $length = null)
    {
        $mapping = $coll->getMapping();
        return $this->_em->getUnitOfWork()
                  ->getEntityPersister($mapping['targetEntity'])
                  ->getOneToManyCollection($mapping, $coll->getOwner(), $offset, $length);
    }

    /**
     * @param PersistentCollection $coll
     * @param object $element
     */
    public function contains(PersistentCollection $coll, $element)
    {
        $mapping = $coll->getMapping();
        $uow = $this->_em->getUnitOfWork();
        
        // shortcut for new entities
        if ($uow->getEntityState($element, UnitOfWork::STATE_NEW) == UnitOfWork::STATE_NEW) {
            return false;
        }

        // only works with single id identifier entities. Will throw an exception in Entity Persisters
        // if that is not the case for the 'mappedBy' field.
        $id = current( $uow->getEntityIdentifier($coll->getOwner()) );

        return $uow->getEntityPersister($mapping['targetEntity'])
                   ->exists($element, array($mapping['mappedBy'] => $id));
    }
}<|MERGE_RESOLUTION|>--- conflicted
+++ resolved
@@ -135,33 +135,23 @@
             if ($where != '') {
                 $where .= ' AND ';
             }
-<<<<<<< HEAD
-            $where .= 't.' . $joinColumn['name'] . " = ?";
-            if ($class->containsForeignIdentifier) {
-                $params[] = $id[$class->getFieldForColumn($joinColumn['referencedColumnName'])];
-=======
-            $where .= $joinColumn['name'] . " = ?";
+            $where .= "t." . $joinColumn['name'] . " = ?";
             if ($targetClass->containsForeignIdentifier) {
                 $params[] = $id[$sourceClass->getFieldForColumn($joinColumn['referencedColumnName'])];
->>>>>>> 7433148f
             } else {
                 $params[] = $id[$sourceClass->fieldNames[$joinColumn['referencedColumnName']]];
             }
         }
 
-<<<<<<< HEAD
-        $sql = "SELECT count(*) FROM " . $class->getQuotedTableName($this->_conn->getDatabasePlatform()) . " t WHERE " . $where;
+        $sql = "SELECT count(*) FROM " . $targetClass->getQuotedTableName($this->_conn->getDatabasePlatform()) . " t WHERE " . $where;
 
         // Apply the filters
         foreach($this->_em->getEnabledFilters() as $filter) {
-            if("" !== $filterExpr = $filter->addFilterConstraint($class, 't')) {
+            if("" !== $filterExpr = $filter->addFilterConstraint($targetClass, 't')) {
                 $sql .= ' AND (' . $filterExpr . ')';
             }
         }
 
-=======
-        $sql = "SELECT count(*) FROM " . $targetClass->getQuotedTableName($this->_conn->getDatabasePlatform()) . " WHERE " . $where;
->>>>>>> 7433148f
         return $this->_conn->fetchColumn($sql, $params);
     }
 
