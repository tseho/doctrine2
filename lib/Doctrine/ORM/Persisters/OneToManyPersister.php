--- conflicted
+++ resolved
@@ -113,28 +113,6 @@
         $params       = array();
         
         foreach ($targetClass->associationMappings[$mapping['mappedBy']]['joinColumns'] AS $joinColumn) {
-<<<<<<< HEAD
-            if ($where != '') {
-                $where .= ' AND ';
-            }
-            $where .= "t." . $joinColumn['name'] . " = ?";
-            if ($targetClass->containsForeignIdentifier) {
-                $params[] = $id[$sourceClass->getFieldForColumn($joinColumn['referencedColumnName'])];
-            } else {
-                $params[] = $id[$sourceClass->fieldNames[$joinColumn['referencedColumnName']]];
-            }
-        }
-
-        $sql = "SELECT count(*) FROM " . $targetClass->getQuotedTableName($this->_conn->getDatabasePlatform()) . " t WHERE " . $where;
-
-        // Apply the filters
-        foreach($this->_em->getFilters()->getEnabledFilters() as $filter) {
-            if("" !== $filterExpr = $filter->addFilterConstraint($targetClass, 't')) {
-                $sql .= ' AND (' . $filterExpr . ')';
-            }
-        }
-
-=======
             $whereClauses[] = $joinColumn['name'] . ' = ?';
             
             $params[] = ($targetClass->containsForeignIdentifier)
@@ -142,11 +120,16 @@
                 : $id[$sourceClass->fieldNames[$joinColumn['referencedColumnName']]];
         }
 
+        foreach($this->_em->getFilters()->getEnabledFilters() as $filter) {
+            if("" !== $filterExpr = $filter->addFilterConstraint($targetClass, 't')) {
+                $whereClauses[] = '(' . $filterExpr . ')';
+            }
+        }
+
         $sql = 'SELECT count(*)'
-             . ' FROM ' . $targetClass->getQuotedTableName($this->_conn->getDatabasePlatform()) 
+             . ' FROM ' . $targetClass->getQuotedTableName($this->_conn->getDatabasePlatform()) . ' t'
              . ' WHERE ' . implode(' AND ', $whereClauses);
-        
->>>>>>> eaec2591
+
         return $this->_conn->fetchColumn($sql, $params);
     }
 
