<?php
/*
 * THIS SOFTWARE IS PROVIDED BY THE COPYRIGHT HOLDERS AND CONTRIBUTORS
 * "AS IS" AND ANY EXPRESS OR IMPLIED WARRANTIES, INCLUDING, BUT NOT
 * LIMITED TO, THE IMPLIED WARRANTIES OF MERCHANTABILITY AND FITNESS FOR
 * A PARTICULAR PURPOSE ARE DISCLAIMED. IN NO EVENT SHALL THE COPYRIGHT
 * OWNER OR CONTRIBUTORS BE LIABLE FOR ANY DIRECT, INDIRECT, INCIDENTAL,
 * SPECIAL, EXEMPLARY, OR CONSEQUENTIAL DAMAGES (INCLUDING, BUT NOT
 * LIMITED TO, PROCUREMENT OF SUBSTITUTE GOODS OR SERVICES; LOSS OF USE,
 * DATA, OR PROFITS; OR BUSINESS INTERRUPTION) HOWEVER CAUSED AND ON ANY
 * THEORY OF LIABILITY, WHETHER IN CONTRACT, STRICT LIABILITY, OR TORT
 * (INCLUDING NEGLIGENCE OR OTHERWISE) ARISING IN ANY WAY OUT OF THE USE
 * OF THIS SOFTWARE, EVEN IF ADVISED OF THE POSSIBILITY OF SUCH DAMAGE.
 *
 * This software consists of voluntary contributions made by many individuals
 * and is licensed under the MIT license. For more information, see
 * <http://www.doctrine-project.org>.
 */

namespace Doctrine\ORM\Persisters\Collection;

use Doctrine\Common\Collections\Criteria;
use Doctrine\ORM\Mapping\ClassMetadata;
use Doctrine\ORM\Persisters\SqlExpressionVisitor;
use Doctrine\ORM\Persisters\SqlValueVisitor;
use Doctrine\ORM\PersistentCollection;
use Doctrine\ORM\Query;
use Doctrine\ORM\Utility\PersisterHelper;

/**
 * Persister for many-to-many collections.
 *
 * @author  Roman Borschel <roman@code-factory.org>
 * @author  Guilherme Blanco <guilhermeblanco@hotmail.com>
 * @author  Alexander <iam.asm89@gmail.com>
 * @since   2.0
 */
class ManyToManyPersister extends AbstractCollectionPersister
{
    /**
     * {@inheritdoc}
     */
    public function delete(PersistentCollection $collection)
    {
        $mapping = $collection->getMapping();

        if ( ! $mapping['isOwningSide']) {
            return; // ignore inverse side
        }

        $types = array();
        $class = $this->em->getClassMetadata($mapping['sourceEntity']);

        foreach ($mapping['joinTable']['joinColumns'] as $joinColumn) {
            $types[] = PersisterHelper::getTypeOfColumn($joinColumn['referencedColumnName'], $class, $this->em);
        }

        $this->conn->executeUpdate($this->getDeleteSQL($collection), $this->getDeleteSQLParameters($collection), $types);
    }

    /**
     * {@inheritdoc}
     */
    public function update(PersistentCollection $collection)
    {
        $mapping = $collection->getMapping();

        if ( ! $mapping['isOwningSide']) {
            return; // ignore inverse side
        }

        list($deleteSql, $deleteTypes) = $this->getDeleteRowSQL($collection);
        list($insertSql, $insertTypes) = $this->getInsertRowSQL($collection);

        foreach ($collection->getDeleteDiff() as $element) {
            $this->conn->executeUpdate(
                $deleteSql,
                $this->getDeleteRowSQLParameters($collection, $element),
                $deleteTypes
            );
        }

        foreach ($collection->getInsertDiff() as $element) {
            $this->conn->executeUpdate(
                $insertSql,
                $this->getInsertRowSQLParameters($collection, $element),
                $insertTypes
            );
        }
    }

    /**
     * {@inheritdoc}
     */
    public function get(PersistentCollection $collection, $index)
    {
        $mapping = $collection->getMapping();

        if ( ! isset($mapping['indexBy'])) {
            throw new \BadMethodCallException("Selecting a collection by index is only supported on indexed collections.");
        }

        $persister = $this->uow->getEntityPersister($mapping['targetEntity']);
        $mappedKey = $mapping['isOwningSide']
            ? $mapping['inversedBy']
            : $mapping['mappedBy'];

        return $persister->load(array($mappedKey => $collection->getOwner(), $mapping['indexBy'] => $index), null, $mapping, array(), 0, 1);
    }

    /**
     * {@inheritdoc}
     */
    public function count(PersistentCollection $collection)
    {
        $conditions     = array();
        $params         = array();
        $types          = array();
        $mapping        = $collection->getMapping();
        $id             = $this->uow->getEntityIdentifier($collection->getOwner());
        $sourceClass    = $this->em->getClassMetadata($mapping['sourceEntity']);
        $targetClass    = $this->em->getClassMetadata($mapping['targetEntity']);
        $association    = ( ! $mapping['isOwningSide'])
            ? $targetClass->associationMappings[$mapping['mappedBy']]
            : $mapping;

        $joinTableName  = $this->quoteStrategy->getJoinTableName($association, $sourceClass, $this->platform);
        $joinColumns    = ( ! $mapping['isOwningSide'])
            ? $association['joinTable']['inverseJoinColumns']
            : $association['joinTable']['joinColumns'];

        foreach ($joinColumns as $joinColumn) {
            $columnName     = $this->quoteStrategy->getJoinColumnName($joinColumn, $sourceClass, $this->platform);
            $referencedName = $joinColumn['referencedColumnName'];
            $conditions[]   = 't.' . $columnName . ' = ?';
            $params[]       = $id[$sourceClass->getFieldForColumn($referencedName)];
            $types[]        = PersisterHelper::getTypeOfColumn($referencedName, $sourceClass, $this->em);
        }

        list($joinTargetEntitySQL, $filterSql) = $this->getFilterSql($mapping);

        if ($filterSql) {
            $conditions[] = $filterSql;
        }

        // If there is a provided criteria, make part of conditions
        // @todo Fix this. Current SQL returns something like:
        //
        /*if ($criteria && ($expression = $criteria->getWhereExpression()) !== null) {
            // A join is needed on the target entity
            $targetTableName = $this->quoteStrategy->getTableName($targetClass, $this->platform);
            $targetJoinSql   = ' JOIN ' . $targetTableName . ' te'
                . ' ON' . implode(' AND ', $this->getOnConditionSQL($association));

            // And criteria conditions needs to be added
            $persister    = $this->uow->getEntityPersister($targetClass->name);
            $visitor      = new SqlExpressionVisitor($persister, $targetClass);
            $conditions[] = $visitor->dispatch($expression);

            $joinTargetEntitySQL = $targetJoinSql . $joinTargetEntitySQL;
        }*/

        $sql = 'SELECT COUNT(*)'
            . ' FROM ' . $joinTableName . ' t'
            . $joinTargetEntitySQL
            . ' WHERE ' . implode(' AND ', $conditions);

        return $this->conn->fetchColumn($sql, $params, 0, $types);
    }

    /**
     * {@inheritDoc}
     */
    public function slice(PersistentCollection $collection, $offset, $length = null)
    {
        $mapping   = $collection->getMapping();
        $persister = $this->uow->getEntityPersister($mapping['targetEntity']);

        return $persister->getManyToManyCollection($mapping, $collection->getOwner(), $offset, $length);
    }
    /**
     * {@inheritdoc}
     */
    public function containsKey(PersistentCollection $collection, $key)
    {
        $mapping = $collection->getMapping();

        if ( ! isset($mapping['indexBy'])) {
            throw new \BadMethodCallException("Selecting a collection by index is only supported on indexed collections.");
        }

        list($quotedJoinTable, $whereClauses, $params, $types) = $this->getJoinTableRestrictionsWithKey($collection, $key, true);

        $sql = 'SELECT 1 FROM ' . $quotedJoinTable . ' WHERE ' . implode(' AND ', $whereClauses);

        return (bool) $this->conn->fetchColumn($sql, $params, 0, $types);
    }

    /**
     * {@inheritDoc}
     */
    public function contains(PersistentCollection $collection, $element)
    {
        if ( ! $this->isValidEntityState($element)) {
            return false;
        }

        list($quotedJoinTable, $whereClauses, $params, $types) = $this->getJoinTableRestrictions($collection, $element, true);

        $sql = 'SELECT 1 FROM ' . $quotedJoinTable . ' WHERE ' . implode(' AND ', $whereClauses);

        return (bool) $this->conn->fetchColumn($sql, $params, 0, $types);
    }

    /**
     * {@inheritDoc}
     */
    public function removeElement(PersistentCollection $collection, $element)
    {
        if ( ! $this->isValidEntityState($element)) {
            return false;
        }

        list($quotedJoinTable, $whereClauses, $params, $types) = $this->getJoinTableRestrictions($collection, $element, false);

        $sql = 'DELETE FROM ' . $quotedJoinTable . ' WHERE ' . implode(' AND ', $whereClauses);

        return (bool) $this->conn->executeUpdate($sql, $params, $types);
    }

    /**
     * {@inheritDoc}
     */
    public function loadCriteria(PersistentCollection $collection, Criteria $criteria)
    {
        $mapping       = $collection->getMapping();
        $owner         = $collection->getOwner();
        $ownerMetadata = $this->em->getClassMetadata(get_class($owner));
        $id            = $this->uow->getEntityIdentifier($owner);
        $targetClass   = $this->em->getClassMetadata($mapping['targetEntity']);
        $onConditions  = $this->getOnConditionSQL($mapping);
        $whereClauses  = $params = array();

        if ( ! $mapping['isOwningSide']) {
            $associationSourceClass = $targetClass;
            $mapping = $targetClass->associationMappings[$mapping['mappedBy']];
            $sourceRelationMode = 'relationToTargetKeyColumns';
        } else {
            $associationSourceClass = $ownerMetadata;
            $sourceRelationMode = 'relationToSourceKeyColumns';
        }

        foreach ($mapping[$sourceRelationMode] as $key => $value) {
            $whereClauses[] = sprintf('t.%s = ?', $key);
            $params[] = $ownerMetadata->containsForeignIdentifier
                ? $id[$ownerMetadata->getFieldForColumn($value)]
                : $id[$ownerMetadata->fieldNames[$value]];
        }

        $parameters = $this->expandCriteriaParameters($criteria);

        foreach ($parameters as $parameter) {
            list($name, $value) = $parameter;
            $field = $this->quoteStrategy->getColumnName($name, $targetClass, $this->platform);
            $whereClauses[]     = sprintf('te.%s = ?', $field);
            $params[]           = $value;
        }

        $tableName    = $this->quoteStrategy->getTableName($targetClass, $this->platform);
        $joinTable    = $this->quoteStrategy->getJoinTableName($mapping, $associationSourceClass, $this->platform);

        $rsm = new Query\ResultSetMappingBuilder($this->em);
        $rsm->addRootEntityFromClassMetadata($targetClass->name, 'te');

        $sql = 'SELECT ' . $rsm->generateSelectClause()
            . ' FROM ' . $tableName . ' te'
            . ' JOIN ' . $joinTable  . ' t ON'
            . implode(' AND ', $onConditions)
            . ' WHERE ' . implode(' AND ', $whereClauses);

<<<<<<< HEAD
        $sql .= $this->getOrderingSql($criteria);
=======
        $limit  = $criteria->getMaxResults();
        $offset = $criteria->getFirstResult();
        if ($limit !== null || $offset !== null) {
            $sql = $this->platform->modifyLimitQuery($sql, $limit, $offset);
        }

>>>>>>> cfeda903

        $stmt = $this->conn->executeQuery($sql, $params);

        return $this
            ->em
            ->newHydrator(Query::HYDRATE_OBJECT)
            ->hydrateAll($stmt, $rsm);
    }

    /**
     * Generates the filter SQL for a given mapping.
     *
     * This method is not used for actually grabbing the related entities
     * but when the extra-lazy collection methods are called on a filtered
     * association. This is why besides the many to many table we also
     * have to join in the actual entities table leading to additional
     * JOIN.
     *
     * @param array $mapping Array containing mapping information.
     *
     * @return string[] ordered tuple:
     *                   - JOIN condition to add to the SQL
     *                   - WHERE condition to add to the SQL
     */
    public function getFilterSql($mapping)
    {
        $targetClass = $this->em->getClassMetadata($mapping['targetEntity']);
        $rootClass   = $this->em->getClassMetadata($targetClass->rootEntityName);
        $filterSql   = $this->generateFilterConditionSQL($rootClass, 'te');

        if ('' === $filterSql) {
            return array('', '');
        }

        // A join is needed if there is filtering on the target entity
        $tableName = $this->quoteStrategy->getTableName($rootClass, $this->platform);
        $joinSql   = ' JOIN ' . $tableName . ' te'
            . ' ON' . implode(' AND ', $this->getOnConditionSQL($mapping));

        return array($joinSql, $filterSql);
    }

    /**
     * Generates the filter SQL for a given entity and table alias.
     *
     * @param ClassMetadata $targetEntity     Metadata of the target entity.
     * @param string        $targetTableAlias The table alias of the joined/selected table.
     *
     * @return string The SQL query part to add to a query.
     */
    protected function generateFilterConditionSQL(ClassMetadata $targetEntity, $targetTableAlias)
    {
        $filterClauses = array();

        foreach ($this->em->getFilters()->getEnabledFilters() as $filter) {
            if ($filterExpr = $filter->addFilterConstraint($targetEntity, $targetTableAlias)) {
                $filterClauses[] = '(' . $filterExpr . ')';
            }
        }

        return $filterClauses
            ? '(' . implode(' AND ', $filterClauses) . ')'
            : '';
    }

    /**
     * Generate ON condition
     *
     * @param  array $mapping
     *
     * @return array
     */
    protected function getOnConditionSQL($mapping)
    {
        $targetClass = $this->em->getClassMetadata($mapping['targetEntity']);
        $association = ( ! $mapping['isOwningSide'])
            ? $targetClass->associationMappings[$mapping['mappedBy']]
            : $mapping;

        $joinColumns = $mapping['isOwningSide']
            ? $association['joinTable']['inverseJoinColumns']
            : $association['joinTable']['joinColumns'];

        $conditions = array();

        foreach ($joinColumns as $joinColumn) {
            $joinColumnName = $this->quoteStrategy->getJoinColumnName($joinColumn, $targetClass, $this->platform);
            $refColumnName  = $this->quoteStrategy->getReferencedJoinColumnName($joinColumn, $targetClass, $this->platform);

            $conditions[] = ' t.' . $joinColumnName . ' = ' . 'te.' . $refColumnName;
        }

        return $conditions;
    }

    /**
     * {@inheritdoc}
     *
     * @override
     */
    protected function getDeleteSQL(PersistentCollection $collection)
    {
        $columns    = array();
        $mapping    = $collection->getMapping();
        $class      = $this->em->getClassMetadata(get_class($collection->getOwner()));
        $joinTable  = $this->quoteStrategy->getJoinTableName($mapping, $class, $this->platform);

        foreach ($mapping['joinTable']['joinColumns'] as $joinColumn) {
            $columns[] = $this->quoteStrategy->getJoinColumnName($joinColumn, $class, $this->platform);
        }

        return 'DELETE FROM ' . $joinTable
            . ' WHERE ' . implode(' = ? AND ', $columns) . ' = ?';
    }

    /**
     * {@inheritdoc}
     *
     * Internal note: Order of the parameters must be the same as the order of the columns in getDeleteSql.
     * @override
     */
    protected function getDeleteSQLParameters(PersistentCollection $collection)
    {
        $mapping    = $collection->getMapping();
        $identifier = $this->uow->getEntityIdentifier($collection->getOwner());

        // Optimization for single column identifier
        if (count($mapping['relationToSourceKeyColumns']) === 1) {
            return array(reset($identifier));
        }

        // Composite identifier
        $sourceClass = $this->em->getClassMetadata($mapping['sourceEntity']);
        $params      = array();

        foreach ($mapping['relationToSourceKeyColumns'] as $columnName => $refColumnName) {
            $params[] = isset($sourceClass->fieldNames[$refColumnName])
                ? $identifier[$sourceClass->fieldNames[$refColumnName]]
                : $identifier[$sourceClass->getFieldForColumn($columnName)];
        }

        return $params;
    }

    /**
     * Gets the SQL statement used for deleting a row from the collection.
     *
     * @param \Doctrine\ORM\PersistentCollection $collection
     *
     * @return string[]|string[][] ordered tuple containing the SQL to be executed and an array
     *                             of types for bound parameters
     */
    protected function getDeleteRowSQL(PersistentCollection $collection)
    {
        $mapping     = $collection->getMapping();
        $class       = $this->em->getClassMetadata($mapping['sourceEntity']);
        $targetClass = $this->em->getClassMetadata($mapping['targetEntity']);
        $columns     = array();
        $types       = array();

        foreach ($mapping['joinTable']['joinColumns'] as $joinColumn) {
            $columns[] = $this->quoteStrategy->getJoinColumnName($joinColumn, $class, $this->platform);
            $types[]   = PersisterHelper::getTypeOfColumn($joinColumn['referencedColumnName'], $class, $this->em);
        }

        foreach ($mapping['joinTable']['inverseJoinColumns'] as $joinColumn) {
            $columns[] = $this->quoteStrategy->getJoinColumnName($joinColumn, $targetClass, $this->platform);
            $types[]   = PersisterHelper::getTypeOfColumn($joinColumn['referencedColumnName'], $targetClass, $this->em);
        }

        return array(
            'DELETE FROM ' . $this->quoteStrategy->getJoinTableName($mapping, $class, $this->platform)
            . ' WHERE ' . implode(' = ? AND ', $columns) . ' = ?',
            $types,
        );
    }

    /**
     * Gets the SQL parameters for the corresponding SQL statement to delete the given
     * element from the given collection.
     *
     * Internal note: Order of the parameters must be the same as the order of the columns in getDeleteRowSql.
     *
     * @param \Doctrine\ORM\PersistentCollection $collection
     * @param mixed                              $element
     *
     * @return array
     */
    protected function getDeleteRowSQLParameters(PersistentCollection $collection, $element)
    {
        return $this->collectJoinTableColumnParameters($collection, $element);
    }

    /**
     * Gets the SQL statement used for inserting a row in the collection.
     *
     * @param \Doctrine\ORM\PersistentCollection $collection
     *
     * @return string[]|string[][] ordered tuple containing the SQL to be executed and an array
     *                             of types for bound parameters
     */
    protected function getInsertRowSQL(PersistentCollection $collection)
    {
        $columns     = array();
        $types       = array();
        $mapping     = $collection->getMapping();
        $class       = $this->em->getClassMetadata($mapping['sourceEntity']);
        $targetClass = $this->em->getClassMetadata($mapping['targetEntity']);

        foreach ($mapping['joinTable']['joinColumns'] as $joinColumn) {
            $columns[] = $this->quoteStrategy->getJoinColumnName($joinColumn, $targetClass, $this->platform);
            $types[]   = PersisterHelper::getTypeOfColumn($joinColumn['referencedColumnName'], $class, $this->em);
        }

        foreach ($mapping['joinTable']['inverseJoinColumns'] as $joinColumn) {
            $columns[] = $this->quoteStrategy->getJoinColumnName($joinColumn, $targetClass, $this->platform);
            $types[]   = PersisterHelper::getTypeOfColumn($joinColumn['referencedColumnName'], $targetClass, $this->em);
        }

        return array(
            'INSERT INTO ' . $this->quoteStrategy->getJoinTableName($mapping, $class, $this->platform)
            . ' (' . implode(', ', $columns) . ')'
            . ' VALUES'
            . ' (' . implode(', ', array_fill(0, count($columns), '?')) . ')',
            $types,
        );
    }

    /**
     * Gets the SQL parameters for the corresponding SQL statement to insert the given
     * element of the given collection into the database.
     *
     * Internal note: Order of the parameters must be the same as the order of the columns in getInsertRowSql.
     *
     * @param \Doctrine\ORM\PersistentCollection $collection
     * @param mixed                              $element
     *
     * @return array
     */
    protected function getInsertRowSQLParameters(PersistentCollection $collection, $element)
    {
        return $this->collectJoinTableColumnParameters($collection, $element);
    }

    /**
     * Collects the parameters for inserting/deleting on the join table in the order
     * of the join table columns as specified in ManyToManyMapping#joinTableColumns.
     *
     * @param \Doctrine\ORM\PersistentCollection $collection
     * @param object                             $element
     *
     * @return array
     */
    private function collectJoinTableColumnParameters(PersistentCollection $collection, $element)
    {
        $params      = array();
        $mapping     = $collection->getMapping();
        $isComposite = count($mapping['joinTableColumns']) > 2;

        $identifier1 = $this->uow->getEntityIdentifier($collection->getOwner());
        $identifier2 = $this->uow->getEntityIdentifier($element);

        if ($isComposite) {
            $class1 = $this->em->getClassMetadata(get_class($collection->getOwner()));
            $class2 = $collection->getTypeClass();
        }

        foreach ($mapping['joinTableColumns'] as $joinTableColumn) {
            $isRelationToSource = isset($mapping['relationToSourceKeyColumns'][$joinTableColumn]);

            if ( ! $isComposite) {
                $params[] = $isRelationToSource ? array_pop($identifier1) : array_pop($identifier2);

                continue;
            }

            if ($isRelationToSource) {
                $params[] = $identifier1[$class1->getFieldForColumn($mapping['relationToSourceKeyColumns'][$joinTableColumn])];

                continue;
            }

            $params[] = $identifier2[$class2->getFieldForColumn($mapping['relationToTargetKeyColumns'][$joinTableColumn])];
        }

        return $params;
    }

    /**
     * @param \Doctrine\ORM\PersistentCollection $collection
     * @param string                             $key
     * @param boolean                            $addFilters Whether the filter SQL should be included or not.
     *
     * @return array ordered vector:
     *                - quoted join table name
     *                - where clauses to be added for filtering
     *                - parameters to be bound for filtering
     *                - types of the parameters to be bound for filtering
     */
    private function getJoinTableRestrictionsWithKey(PersistentCollection $collection, $key, $addFilters)
    {
        $filterMapping = $collection->getMapping();
        $mapping       = $filterMapping;
        $indexBy       = $mapping['indexBy'];
        $id            = $this->uow->getEntityIdentifier($collection->getOwner());
        $sourceClass   = $this->em->getClassMetadata($mapping['sourceEntity']);
        $targetClass   = $this->em->getClassMetadata($mapping['targetEntity']);

        if (! $mapping['isOwningSide']) {
            $associationSourceClass = $this->em->getClassMetadata($mapping['targetEntity']);
            $mapping                = $associationSourceClass->associationMappings[$mapping['mappedBy']];
            $joinColumns            = $mapping['joinTable']['joinColumns'];
            $sourceRelationMode     = 'relationToTargetKeyColumns';
            $targetRelationMode     = 'relationToSourceKeyColumns';
        } else {
            $associationSourceClass = $this->em->getClassMetadata($mapping['sourceEntity']);
            $joinColumns            = $mapping['joinTable']['inverseJoinColumns'];
            $sourceRelationMode     = 'relationToSourceKeyColumns';
            $targetRelationMode     = 'relationToTargetKeyColumns';
        }

        $quotedJoinTable = $this->quoteStrategy->getJoinTableName($mapping, $associationSourceClass, $this->platform). ' t';
        $whereClauses    = array();
        $params          = array();
        $types           = array();

        $joinNeeded = ! in_array($indexBy, $targetClass->identifier);

        if ($joinNeeded) { // extra join needed if indexBy is not a @id
            $joinConditions = array();

            foreach ($joinColumns as $joinTableColumn) {
                $joinConditions[] = 't.' . $joinTableColumn['name'] . ' = tr.' . $joinTableColumn['referencedColumnName'];
            }

            $tableName        = $this->quoteStrategy->getTableName($targetClass, $this->platform);
            $quotedJoinTable .= ' JOIN ' . $tableName . ' tr ON ' . implode(' AND ', $joinConditions);
            $columnName       = $targetClass->getColumnName($indexBy);

            $whereClauses[] = 'tr.' . $columnName . ' = ?';
            $params[]       = $key;
            $types[]        = PersisterHelper::getTypeOfColumn($columnName, $targetClass, $this->em);
        }

        foreach ($mapping['joinTableColumns'] as $joinTableColumn) {
            if (isset($mapping[$sourceRelationMode][$joinTableColumn])) {
                $column         = $mapping[$sourceRelationMode][$joinTableColumn];
                $whereClauses[] = 't.' . $joinTableColumn . ' = ?';
                $params[]       = $sourceClass->containsForeignIdentifier
                    ? $id[$sourceClass->getFieldForColumn($column)]
                    : $id[$sourceClass->fieldNames[$column]];
                $types[]        = PersisterHelper::getTypeOfColumn($column, $sourceClass, $this->em);
            } elseif ( ! $joinNeeded) {
                $column = $mapping[$targetRelationMode][$joinTableColumn];

                $whereClauses[] = 't.' . $joinTableColumn . ' = ?';
                $params[]       = $key;
                $types[]        = PersisterHelper::getTypeOfColumn($column, $targetClass, $this->em);
            }
        }

        if ($addFilters) {
            list($joinTargetEntitySQL, $filterSql) = $this->getFilterSql($filterMapping);

            if ($filterSql) {
                $quotedJoinTable .= ' ' . $joinTargetEntitySQL;
                $whereClauses[] = $filterSql;
            }
        }

        return array($quotedJoinTable, $whereClauses, $params, $types);
    }

    /**
     * @param \Doctrine\ORM\PersistentCollection $collection
     * @param object                             $element
     * @param boolean                            $addFilters Whether the filter SQL should be included or not.
     *
     * @return array ordered vector:
     *                - quoted join table name
     *                - where clauses to be added for filtering
     *                - parameters to be bound for filtering
     *                - types of the parameters to be bound for filtering
     */
    private function getJoinTableRestrictions(PersistentCollection $collection, $element, $addFilters)
    {
        $filterMapping  = $collection->getMapping();
        $mapping        = $filterMapping;

        if ( ! $mapping['isOwningSide']) {
            $sourceClass = $this->em->getClassMetadata($mapping['targetEntity']);
            $targetClass = $this->em->getClassMetadata($mapping['sourceEntity']);
            $sourceId = $this->uow->getEntityIdentifier($element);
            $targetId = $this->uow->getEntityIdentifier($collection->getOwner());

            $mapping = $sourceClass->associationMappings[$mapping['mappedBy']];
        } else {
            $sourceClass = $this->em->getClassMetadata($mapping['sourceEntity']);
            $targetClass = $this->em->getClassMetadata($mapping['targetEntity']);
            $sourceId = $this->uow->getEntityIdentifier($collection->getOwner());
            $targetId = $this->uow->getEntityIdentifier($element);
        }

        $quotedJoinTable = $this->quoteStrategy->getJoinTableName($mapping, $sourceClass, $this->platform);
        $whereClauses    = array();
        $params          = array();
        $types           = array();

        foreach ($mapping['joinTableColumns'] as $joinTableColumn) {
            $whereClauses[] = ($addFilters ? 't.' : '') . $joinTableColumn . ' = ?';

            if (isset($mapping['relationToTargetKeyColumns'][$joinTableColumn])) {
                $targetColumn = $mapping['relationToTargetKeyColumns'][$joinTableColumn];
                $params[]     = $targetId[$targetClass->getFieldForColumn($targetColumn)];
                $types[]      = PersisterHelper::getTypeOfColumn($targetColumn, $targetClass, $this->em);

                continue;
            }

            // relationToSourceKeyColumns
            $targetColumn = $mapping['relationToSourceKeyColumns'][$joinTableColumn];
            $params[]     = $sourceId[$sourceClass->getFieldForColumn($targetColumn)];
            $types[]      = PersisterHelper::getTypeOfColumn($targetColumn, $sourceClass, $this->em);
        }

        if ($addFilters) {
            $quotedJoinTable .= ' t';

            list($joinTargetEntitySQL, $filterSql) = $this->getFilterSql($filterMapping);

            if ($filterSql) {
                $quotedJoinTable .= ' ' . $joinTargetEntitySQL;
                $whereClauses[] = $filterSql;
            }
        }

        return array($quotedJoinTable, $whereClauses, $params, $types);
    }

    /**
     * Expands Criteria Parameters by walking the expressions and grabbing all
     * parameters and types from it.
     *
     * @param \Doctrine\Common\Collections\Criteria $criteria
     *
     * @return array
     */
    private function expandCriteriaParameters(Criteria $criteria)
    {
        $expression = $criteria->getWhereExpression();

        if ($expression === null) {
            return array();
        }

        $valueVisitor = new SqlValueVisitor();

        $valueVisitor->dispatch($expression);

        list($values, $types) = $valueVisitor->getParamsAndTypes();

        return $types;
    }

    /**
     * @param Criteria $criteria
     * @return string
     */
    private function getOrderingSql(Criteria $criteria)
    {
        $orderings = $criteria->getOrderings();
        if ($orderings) {
            $orderBy = [];
            foreach ($orderings as $field => $direction) {
                $orderBy[] = $field . ' ' . $direction;
            }

            return ' ORDER BY ' . implode(', ', $orderBy);
        }
        return '';
    }
}<|MERGE_RESOLUTION|>--- conflicted
+++ resolved
@@ -278,16 +278,9 @@
             . implode(' AND ', $onConditions)
             . ' WHERE ' . implode(' AND ', $whereClauses);
 
-<<<<<<< HEAD
         $sql .= $this->getOrderingSql($criteria);
-=======
-        $limit  = $criteria->getMaxResults();
-        $offset = $criteria->getFirstResult();
-        if ($limit !== null || $offset !== null) {
-            $sql = $this->platform->modifyLimitQuery($sql, $limit, $offset);
-        }
-
->>>>>>> cfeda903
+
+        $sql .= $this->getLimitSql($criteria);
 
         $stmt = $this->conn->executeQuery($sql, $params);
 
@@ -769,4 +762,19 @@
         }
         return '';
     }
+
+    /**
+     * @param Criteria $criteria
+     * @return string
+     * @throws \Doctrine\DBAL\DBALException
+     */
+    private function getLimitSql(Criteria $criteria)
+    {
+        $limit  = $criteria->getMaxResults();
+        $offset = $criteria->getFirstResult();
+        if ($limit !== null || $offset !== null) {
+            return $this->platform->modifyLimitQuery('', $limit, $offset);
+        }
+        return '';
+    }
 }